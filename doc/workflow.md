# Workflow

I'll assume you already know how to eval code (Cmd/Ctrl-enter), how to open the command bar (Ctrl-space) and how to open files with the navigator (Cmd/Ctrl-o). If you don't, start with the [Light Table tutorial](http://docs.lighttable.com/tutorials/full/).

Add `LightTable/src` to your Light Table workspace and open `src/lt/objs/jump_stack.cljs`. Hit eval
(Cmd/Ctrl-enter) somewhere in the file to start a ClojureScript compiler. When it's finished
starting up it will ask you where to send the emitted JavaScript code - choose Light Table UI from
the menu. Now you should be able to eval ClojureScript code inside your current Light Table
instance. Try something simple like `(js/alert "foo")` to make sure it works. Generally, we eval
code as we write it and only compile with `lein cljsbuild once app` if we need to restart Light Table.

The new Light Table release supports auto-complete (Tab), inline docs (Ctrl-d) and jump-to-definition (Ctrl-. to jump and Ctrl-, to jump back) for ClojureScript and Clojure vars, all of which are very useful for exploring the codebase. In ClojureScript these features are only aware of vars that have been eval'd in the current compiler process, so be sure to eval the ns form at the top of the file to get the full effect.

For hunting down behaviors, objects and other things that don't live in vars use the searcher (Cmd/Ctrl-Shift-f). If it isn't clear how to use a given function then using the searcher to find examples will also help.

<<<<<<< HEAD
Finally, use the documentation searcher (Ctrl-Shift-d) for full-text search over the names and docstrings of all known vars. Most of Light Table doesn't have docstrings, but this is still useful for library code.
=======
Finally, use the documentation searcher (ctrl-shift-d) for full-text search over the names and docstrings of all known vars. Most of Light Table doesn't have docstrings, but this is still useful for library code.

# Note on Hotkeys for OS X

Many (though not all) of the OS X hotkeys mentioned in the Light Table documentation use the cmd key instead of ctrl.

When in doubt, you can look up the key sequence by name by pressing ctrl-space (yes, it's really ctrl on this one) and then typing part of the name of the command you want to use. If a key is mapped to the command, it will be printed right below the command name in the command bar.
>>>>>>> e136745e
<|MERGE_RESOLUTION|>--- conflicted
+++ resolved
@@ -13,14 +13,10 @@
 
 For hunting down behaviors, objects and other things that don't live in vars use the searcher (Cmd/Ctrl-Shift-f). If it isn't clear how to use a given function then using the searcher to find examples will also help.
 
-<<<<<<< HEAD
 Finally, use the documentation searcher (Ctrl-Shift-d) for full-text search over the names and docstrings of all known vars. Most of Light Table doesn't have docstrings, but this is still useful for library code.
-=======
-Finally, use the documentation searcher (ctrl-shift-d) for full-text search over the names and docstrings of all known vars. Most of Light Table doesn't have docstrings, but this is still useful for library code.
 
 # Note on Hotkeys for OS X
 
 Many (though not all) of the OS X hotkeys mentioned in the Light Table documentation use the cmd key instead of ctrl.
 
-When in doubt, you can look up the key sequence by name by pressing ctrl-space (yes, it's really ctrl on this one) and then typing part of the name of the command you want to use. If a key is mapped to the command, it will be printed right below the command name in the command bar.
->>>>>>> e136745e
+When in doubt, you can look up the key sequence by name by pressing ctrl-space (yes, it's really ctrl on this one) and then typing part of the name of the command you want to use. If a key is mapped to the command, it will be printed right below the command name in the command bar.