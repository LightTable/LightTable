--- conflicted
+++ resolved
@@ -302,17 +302,14 @@
            :lt.plugins.auto-complete/select-unknown
            :lt.plugins.auto-complete/line-change]
   :inline.doc [:lt.plugins.doc/clear]
-  :inline.exception [:lt.objs.eval/ex-menu! :lt.objs.eval/ex-clear
+  :inline.exception [:lt.objs.eval/ex-menu+ :lt.objs.eval/ex-clear
+                     :lt.objs.menu/menu!
                      :lt.objs.eval/destroy-on-clear
-<<<<<<< HEAD
-                     :lt.objs.eval/ex-shrink-on-double-click]
-  :inline.result [:lt.objs.eval/shrink-on-double-click :lt.objs.menu/menu!
-                  :lt.objs.eval/result-menu+
-=======
                      :lt.objs.eval/ex-shrink-on-double-click
                      :lt.objs.eval/copy-exception]
-  :inline.result [:lt.objs.eval/shrink-on-double-click :lt.objs.eval/result-menu!
->>>>>>> feb7f972
+  :inline.result [:lt.objs.eval/shrink-on-double-click
+                  :lt.objs.menu/menu!
+                  :lt.objs.eval/result-menu+
                   :lt.objs.eval/expand-on-click :lt.objs.eval/clear-mark
                   :lt.objs.eval/move-mark :lt.objs.eval/changed
                   :lt.objs.eval/update!
