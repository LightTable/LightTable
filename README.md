# Building

First install or update [leiningen](http://leiningen.org/). Then we have to do some juggling (unless you fancy building node-webkit from source).

On OS X:

``` bash
<<<<<<< HEAD
#Get the repo
git clone https://github.com/LightTable/LightTable.git
cd LightTable

#get the LightTable.app binary
curl -O http://d35ac8ww5dfjyg.cloudfront.net/playground/bins/0.6.0/LightTableMac.zip
unzip LightTableMac.zip
mv LightTable/* deploy
rm -rf LightTable/
rm LightTableMac.zip

#build the core cljs of LightTable
lein cljsbuild clean && lein cljsbuild once

#Get the plugins from the binary
cd deploy
mv LightTable.app/Contents/Resources/app.nw/plugins plugins
cd plugins

#Make sure we have the latest clojure
rm -rf clojure
git clone https://github.com/LightTable/Clojure.git clojure
cd clojure
./build.sh

#Remove the app.nw so we use our local copy
cd ../../
rm -rf LightTable.app/Contents/Resources/app.nw
#Set this as home and run
export LT_HOME=$(pwd)
=======
git clone https://github.com/LightTable/LightTable.git
cd LightTable

sh osx_deps.sh
>>>>>>> 4a86abfc
./light
```

On Linux:

``` bash
# For 64 bit machines
wget http://d35ac8ww5dfjyg.cloudfront.net/playground/bins/0.6.0/LightTableLinux64.tar.gz
tar -xzf LightTableLinux64.tar.gz

# For 32 bit machines
wget http://d35ac8ww5dfjyg.cloudfront.net/playground/bins/0.6.0/LightTableLinux32.tar.gz
tar -xzf LightTableLinux32.tar.gz

mkdir light-table-core-2
mv LightTable light-table-core-2/deploy

git clone https://github.com/LightTable/LightTable.git
cp -ar LightTable/* light-table-core-2/

cd light-table-core-2
lein cljsbuild clean && lein cljsbuild once

cd deploy/plugins
rm -rf clojure
git clone https://github.com/LightTable/Clojure.git clojure

cd clojure
./build.sh

cd ../../
export LD_LIBRARY_PATH=$(pwd):$LD_LIBRARY_PATH
./ltbin
```

On Windows:

1. Clone the repo https://github.com/LightTable/LightTable.git
2. download http://d35ac8ww5dfjyg.cloudfront.net/playground/bins/0.6.0/LightTableWin.zip
3. unzip LightTableWin.zip
4. copy the following files from the zip into the cloned repo at light-table-core/deploy/
   - ffmpegsumo.dll
   - icudt.dll
   - libEGL.dll
   - libGLESv2.dll
   - LightTable.exe
   - nw.pak
5. You can also either copy the plugins/ folder over too or git clone the ones you want to modify down from github. You'll want at least the Clojure plugin and the Rainbow plugin.
6. Double click LightTable.exe

# Basics

I'll assume you already know how to eval code (ctrl-enter), how to open the command bar (ctrl-space) and how to open files with the navigator (ctrl-o). If you don't, start with the [Light Table tutorial](http://docs.lighttable.com/tutorials/full/).

Add `light-table-core/src` to your Light Table workspace and open `src/lt/objs/jump_stack.cljs`. Hit eval (ctrl-enter) somewhere in the file to start a clojurescript compiler. When it's finished starting up it will ask you where to send the emitted javascript code - choose Light Table UI from the menu. Now you should be able to eval clojurescript code inside your current Light Table instance. Try something simple like `(js/alert "foo")` to make sure it works.

The new Light Table release supports auto-complete (tab), inline docs (ctrl-d) and jump-to-definition (ctrl-. to jump and ctrl-, to jump back) for clojurescript and clojure vars, all of which are very useful for exploring the codebase. In clojurescript these features are only aware of vars that have been evaled in the current compiler process, so be sure to eval the ns form at the top of the file to get the full effect.

For hunting down behaviors, objects and other things that don't live in vars use the searcher (ctrl-shift-f). If it isn't clear how to use a given function then using the searcher to find examples will also help.

Finally, use the documentation searcher (ctrl-shift-d) for full-text search over the names and docstrings of all known vars. Most of Light Table doesn't have docstrings, but this is still useful for library code.

# Behaviors, Objects and Tags

Light Table is organised around behaviors, objects and tags.

Objects are just plain data-structures stored in an atom with a globally unique id. Whenever possible, state in Light Table is stored in objects. Use `lt.object/object*` to create an object template and `lt.object/create` to instantiate a new object from a template.

The jump-stack object here stores a stack of file/pos pairs. Every time you used jump-to-definition, your old file/pos is added to the stack. When you jump back the file/pos is popped from the stack.

``` clj
(def jump-stack (object/create (object/object* ::jump-stack
                                               :tags [:jump-stack]
                                               :stack [])))
```

Behaviors are defined with `lt.macros/behavior`. The required fields are `:triggers`, which gives the set of triggers that this behavior will react to, and `:reaction`, which defines the callback function. The macro also assigns a name to the reaction so that the stack-traces are readable.

``` clj
(behavior ::jump-stack.push
           :triggers #{:jump-stack.push!}
           :reaction (fn [jump-stack editor file pos]
                       (let [old-file (:path (:info @editor))
                             old-pos (editor/->cursor (lt.objs.editor.pool/last-active))]
                         (if-not (files/exists? file)
                           (notifos/set-msg! (str "Could not find file: " file) {:class "error"})
                           (do (jump-to file pos)
                             (object/update! jump-stack [:stack] conj [old-file old-pos]))))))
```

You can add documentation to behaviors eg

``` clj
(behavior ::run-on-init
                  :triggers #{:init}
                  :desc "App: Run commands on start"
                  :params [{:label "commands"
                            :type :list
                            :items cmd/completions}]
                  :type :user
                  :reaction (fn [this & commands] ...))
```

You can also debounce (or similarly throttle) the reaction function eg

``` clj
(behavior ::show-info-on-move
                  :triggers #{:move}
                  :debounce 200
                  :reaction (fn [this] ...))
```

If you highlight `jump-stack` and hit eval you will see the current state of the object, which is probably something like:

``` clj
{:lt.object/id 42,
 :lt.object/type :lt.objs.jump-stack/jump-stack,
 :tags #{:jump-stack :object},
 :content nil,
 :triggers [],
 :args nil,
 :children {},
 :listeners {:jump-stack.push! [:lt.objs.jump-stack/jump-stack.push],
             :jump-stack.pop! [:lt.objs.jump-stack/jump-stack.pop],
             :destroy [:lt.objs.clients/on-destroy-remove-cb]},
 :stack [["/home/jamie/light-table-core/src/lt/objs/jump_stack.cljs" {:line 48, :ch 48}]]}
```

The most interesting keys here are `:stack`, which was added in the template and is used to store the file/pos stack, and `:listeners`, which maps triggers to behaviors. If we were to eval something like `(lt.object/raise jump-stack :jump-stack.push! editor file pos)` then the behavior `lt.objs.jump-stack/jump-stack.push` would be called with arguments `[editor file pos]`.

This is much like traditional event systems, the main difference being the object/behavior relationship is expressed as simple data-structures which can be easily introspected and modified at runtime. You can see the defaults for that data-structure by running the command `Settings: Default behaviors`. In that file there is a line that adds the `::jump-stack.push` and `::jump-stack.pop` behaviors to any object with the `:jump-stack` tag.

``` clj
:jump-stack [:lt.objs.jump-stack/jump-stack.push :lt.objs.jump-stack/jump-stack.pop]
```

The `lt.object/add-tag` behavior adds a tag to any object it is attached to. This is useful for defining groups of behaviors that are often applied together.

``` clj
:watchable #{:lt.plugins.watches/watch!
             :lt.plugins.watches/unwatch!
             :lt.plugins.watches/eval-on-watch-or-unwatch}
:editor.javascript #{(:lt.object/add-tag :watchable)
                     ...},
:editor.python #{(:lt.object/add-tag :watchable)
                 ...},
:editor.clj #{(:lt.object/add-tag :watchable)
               ...},
```

You can add and remove mappings by running the command `Settings: User behaviors`. In addition, any plugins that you install may also provide `.behaviors` files. On startup and whenever you eval/save a `.behaviors` file, all of these files are merged together to produce the final mapping and then the listeners for every object are updated. Since almost everything in Light Table is built out of objects and behaviors this means that you can modify almost everything without restarting. For example, in part of my `user.behaviors` I disable line-wrapping in all files except markdown and plaintext and I also remove the top menubar.

``` clj
{:+ {:editor [:lt.objs.editor/no-wrap],
     :editor.markdown [:lt.objs.editor/wrap],
     :editor.plaintext [:lt.objs.editor/wrap]},

 :- {:app [:lt.objs.menu/create-menu
           :lt.objs.menu/set-menu]
     :window [:lt.objs.menu/set-menu]}}
```

# Commands

Commands are a simple way of exposing functions to the user.

``` clj
(cmd/command
 {:command :editor.jump-to-definition-at-cursor
  :desc "Editor: Jump to definition at cursor"
  :exec (fn []
          (when-let [ed (lt.objs.editor.pool/last-active)]
            (object/raise ed :editor.jump-to-definition-at-cursor!)))})

(cmd/command
 {:command :editor.jump-to
  :desc "Editor: Jump to file/pos"
  :hidden true
  :exec (fn [file pos]
          (jump-to file pos))})

(cmd/command
 {:command :editor.unjump
  :desc "Editor: Jump back to where you jumped from"
  :exec (fn []
          (object/raise jump-stack :jump-stack.pop!))})
```

Commands can be executed from clojurescript and may take arguments.

``` clj
(cmd/exec! :editor.unjump)
(cmd/exec! :editor.jump-to file pos)
```

Commands can also be bound to key chords. Run the command `Settings: Default keymap` to see the default mappings. Key-bindings are grouped by tag and are only active when the focused object has a matching tag. Like behaviors, keymaps are reloaded on eval and the default, user and plugin keymaps are all merged together to determine the final bindings.

``` clj
;; a simple custom keymap
{:+ {:app {"ctrl-pagedown" [:tabs.next]
           "ctrl-pageup" [:tabs.prev]
           "ctrl-home" [:workspace.show]
           "ctrl-end" [:show-connect]}}
     :editor {"ctrl-shift-0" [:paredit.grow.right]
              "ctrl-shift-9" [:paredit.grow.left]
              "ctrl-]" [:paredit.shrink.right]
              "ctrl-[" [:paredit.shrink.left]
              "ctrl-'" [:paredit.select.parent]
              "ctrl-a" [:editor.line-start]
              "ctrl-e" [:editor.line-end]
              "ctrl-/" [:editor.select-line]}}
```

# Plugins

See [LightTable-Declassifier](https://github.com/LightTable/LightTable-Declassifier) for an example clojurescript plugin.<|MERGE_RESOLUTION|>--- conflicted
+++ resolved
@@ -5,43 +5,9 @@
 On OS X:
 
 ``` bash
-<<<<<<< HEAD
-#Get the repo
 git clone https://github.com/LightTable/LightTable.git
 cd LightTable
-
-#get the LightTable.app binary
-curl -O http://d35ac8ww5dfjyg.cloudfront.net/playground/bins/0.6.0/LightTableMac.zip
-unzip LightTableMac.zip
-mv LightTable/* deploy
-rm -rf LightTable/
-rm LightTableMac.zip
-
-#build the core cljs of LightTable
-lein cljsbuild clean && lein cljsbuild once
-
-#Get the plugins from the binary
-cd deploy
-mv LightTable.app/Contents/Resources/app.nw/plugins plugins
-cd plugins
-
-#Make sure we have the latest clojure
-rm -rf clojure
-git clone https://github.com/LightTable/Clojure.git clojure
-cd clojure
-./build.sh
-
-#Remove the app.nw so we use our local copy
-cd ../../
-rm -rf LightTable.app/Contents/Resources/app.nw
-#Set this as home and run
-export LT_HOME=$(pwd)
-=======
-git clone https://github.com/LightTable/LightTable.git
-cd LightTable
-
 sh osx_deps.sh
->>>>>>> 4a86abfc
 ./light
 ```
 
