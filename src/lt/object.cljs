--- conflicted
+++ resolved
@@ -107,13 +107,9 @@
 (defn- trigger->behaviors [trig ts]
   (get (->triggers (tags->behaviors ts)) trig))
 
-<<<<<<< HEAD
-(defn- safe-report-error [e]
-=======
 (defn safe-report-error [e]
   ;; This check is necessary because this can be called before
   ;; the console ns has been loaded
->>>>>>> ae730bc4
   (if js/lt.objs.console
     (js/lt.objs.console.error e)
     (.error js/console (if (string? e)
