(ns lt.objs.editor
  (:refer-clojure :exclude [val replace range])
  (:require [crate.core :as crate]
            [lt.objs.context :as ctx-obj]
            [lt.object :as object]
            [lt.objs.files :as files]
            [lt.objs.command :as cmd]
            [lt.objs.menu :as menu]
            [lt.util.events :as ev]
            [lt.util.dom :as dom]
            [lt.util.load :as load]
            [lt.objs.platform :as platform])
  (:use [lt.util.dom :only [remove-class add-class]]
        [lt.object :only [object* behavior*]]
        [lt.util.cljs :only [js->clj]])
  (:require-macros [lt.macros :refer [behavior]]))

(defn ->cm-ed [e]
  (if (satisfies? IDeref e)
    (:ed @e)
    e))

(defn ->elem [e]
  (.-parentElement (.getScrollerElement (->cm-ed e))))

(defn set-val [e v]
  (. (->cm-ed e) (setValue (or v "")))
  e)

(defn set-options [e m]
  (doseq [[k v] m]
    (.setOption (->cm-ed e) (name k) v))
  e)

(defn clear-history [e]
  (.clearHistory (->cm-ed e))
  e)

(defn get-history [e]
  (.getHistory (->cm-ed e)))

(defn set-history [e v]
  (.setHistory (->cm-ed e) v)
  e)


;;*********************************************************
;; commands
;;*********************************************************

(defn expand-tab [cm]
  (cond
   (.somethingSelected cm) (.indentSelection cm "add")
   (.getOption cm "indentWithTabs") (.replaceSelection cm "\t" "end" "+input")
   :else
   (let [spaces (.join (js/Array (inc (.getOption cm "indentUnit"))) " ")]
     (.replaceSelection cm spaces "end" "+input"))))


;;*********************************************************
;; Creating
;;*********************************************************

(defn headless [opts]
  (-> (js/CodeMirror. (fn []))
      (set-options opts)))

(defn make [context]
  (let [e (headless {:mode (if (:mime context)
                             (name (:mime context))
                             "plaintext")
                     :autoClearEmptyLines true
                     :dragDrop false
                     :undoDepth 10000
                     :matchBrackets true
                     :singleCursorHeightPerLine false
                     :showCursorWhenSelecting true})]
    (when-let [c (:content context)]
      (set-val e c)
      (clear-history e))
    (when (:doc context)
      (.swapDoc e (-> (:doc context) deref :doc)))
    e))

(defn on [ed ev func]
  (.on (->cm-ed ed) (name ev) func))

(defn off [ed ev func]
  (.off (->cm-ed ed) (name ev) func))

(defn wrap-object-events [ed obj]
  (dom/on (->elem ed) :contextmenu #(object/raise obj :menu! %))
  (on ed :dragstart #(.preventDefault %2))
  (on ed :dragenter #(.preventDefault %2))
  (on ed :dragover #(.preventDefault %2))
  (on ed :drop #(.preventDefault %2))
  (on ed :scroll #(object/raise obj :scroll %))
  (on ed :update #(object/raise obj :update % %2))
  (on ed :change #(object/raise obj :change % %2))
  (on ed :inputRead #(object/raise obj :input % %2))
  (on ed :cursorActivity #(object/raise obj :move % %2))
  (on ed :focus #(object/raise obj :focus %))
  (on ed :blur #(object/raise obj :blur %)))

;;*********************************************************
;; Params
;;*********************************************************

(defn ->val [e]
  (. (->cm-ed e) (getValue)))

(defn ->token [e pos]
  (js->clj (.getTokenAt (->cm-ed e) (clj->js pos)) :keywordize-keys true))

(defn ->token-js [e pos]
  (.getTokenAt (->cm-ed e) (clj->js pos)))

(defn ->token-type [e pos]
  (.getTokenTypeAt (->cm-ed e) (clj->js pos)))

(defn ->coords [e]
  (js->clj (.cursorCoords (->cm-ed e)) :keywordize-keys true :force-obj true))

(defn +class [e klass]
  (add-class (->elem e) (name klass))
  e)

(defn -class [e klass]
  (remove-class (->elem e) (name klass))
  e)

(defn cursor
  ([e] (cursor e nil))
  ([e side] (.getCursor (->cm-ed e) side)))

(defn ->cursor [e & [side]]
  (let [pos (cursor e side)]
    {:line (.-line pos)
     :ch (.-ch pos)}))

(defn pos->index [e pos]
  (.indexFromPos (->cm-ed e) (clj->js pos)))

(defn mark [e from to opts]
  (.markText (->cm-ed e) (clj->js from) (clj->js to) (clj->js opts)))

(defn find-marks [e pos]
  (.findMarksAt (->cm-ed e) (clj->js pos)))

(defn bookmark [e from widg]
  (.setBookmark (->cm-ed e) (clj->js from) (clj->js widg)))

(defn option [e o]
  (.getOption (->cm-ed e) (name o)))

(defn set-mode [e m]
  (.setOption (->cm-ed e) "mode" m)
  e)

(defn ->mode [e]
  (.getMode (->cm-ed e)))

(defn focus [e]
  (.focus (->cm-ed e))
  e)

(defn input-field [e]
  (.getInputField e))

(defn blur [e]
  (.blur (input-field e))
  e)

(defn refresh [e]
  (.refresh (->cm-ed e))
  e)

(defn on-move [e func]
  (.on e "onCursorActivity"
       (fn [ed delta]
         (func ed delta)))
  e)

(defn on-change [e func]
  (.on e "onChange"
       (fn [ed delta]
         (func ed delta)))
  e)

(defn on-update [e func]
  (.on e "onUpdate"
       (fn [ed delta]
         (func ed delta)))
  e)

(defn on-scroll [e func]
  (.on e "onScroll"
       (fn [ed]
         (func ed)
         ))
  e)

(defn replace
  ([e from v]
   (.replaceRange (->cm-ed e) v (clj->js from)))
  ([e from to v]
   (.replaceRange (->cm-ed e) v (clj->js from) (clj->js to))))

(defn range [e from to]
  (.getRange (->cm-ed e) (clj->js from) (clj->js to)))

(defn line-count [e]
  (.lineCount (->cm-ed e)))

(defn insert-at-cursor [ed s]
  (replace (->cm-ed ed) (->cursor ed) s)
  ed)

(defn move-cursor [ed pos]
  (.setCursor (->cm-ed ed) (clj->js (or pos {:line 0 :ch 0}))))

(defn scroll-to [ed x y]
  (.scrollTo (->cm-ed ed) x y))

(defn center-cursor [ed]
  (let [l (:line (->cursor ed))
        y (.-top (.charCoords (->cm-ed ed) (clj->js {:line l :ch 0}) "local"))
        half-h (/ (.-offsetHeight (.getScrollerElement (->cm-ed ed))) 2)]
    (scroll-to ed nil (- y half-h -55))))

(defn selection? [e]
  (.somethingSelected (->cm-ed e)))

(defn selection-bounds [e]
  (when (selection? e)
    {:from (->cursor e"start")
     :to (->cursor e "end")}))

(defn selection [e]
  (.getSelection (->cm-ed e)))

(defn set-selection [e start end]
  (.setSelection (->cm-ed e) (clj->js start) (clj->js end)))

(defn set-extending [e ext?]
  (.setExtending (->cm-ed e) ext?))

(defn replace-selection [e neue & [after]]
  (.replaceSelection (->cm-ed e) neue (name (or after :end)) "+input"))

(defn undo [e]
  (.undo (->cm-ed e)))

(defn redo [e]
  (.redo (->cm-ed e)))

(defn copy [e]
  (platform/copy (selection e)))

(defn cut [e]
  (copy e)
  (replace-selection e ""))

(defn paste [e]
  (replace-selection e (platform/paste)))

(defn char-coords [e pos]
  (js->clj (.charCoords (->cm-ed e) (clj->js pos)) :keywordize-keys true :force-obj true))

(defn operation [e func]
  (.operation (->cm-ed e) func)
  e)

(defn on-click [e func]
  (let [elem (->elem e)]
    (ev/capture elem :mousedown func)
    e))

(defn extension [name func]
  (.defineExtension js/CodeMirror name func))

(defn line-widget [e line elem & [opts]]
  (.addLineWidget (->cm-ed e) line elem (clj->js opts)))

(defn remove-line-widget [e widg]
  (.removeLineWidget (->cm-ed e) widg))

(defn line [e l]
  (.getLine (->cm-ed e) l))

(defn first-line [e]
  (.firstLine (->cm-ed e)))

(defn last-line [e]
  (.lastLine (->cm-ed e)))

(defn line-handle [e l]
  (.getLineHandle (->cm-ed e) l))

(defn lh->line [e lh]
  (.getLineNumber (->cm-ed e) lh))

(defn line-length [e l]
  (count (line e l)))

(defn select-all [e]
  (set-selection e
                 {:line (first-line e) :ch 0}
                 {:line (last-line e)}))

(defn set-line [e l text]
  (let [length (line-length e l)]
    (replace e
             {:line l :ch 0}
             {:line l :ch length}
             text)))

(defn +line-class [e lh plane class]
  (.addLineClass (->cm-ed e) lh (name plane) (name class)))

(defn -line-class [e lh plane class]
  (.removeLineClass (->cm-ed e) lh (name plane) (name class)))

(defn show-hints [e hint-fn options]
  (js/CodeMirror.showHint (->cm-ed e) hint-fn (clj->js options))
  e)

(defn inner-mode
  ([e] (inner-mode e nil))
  ([e state]
   (let [state (or state (->> (cursor e) (->token-js e) (.-state)))]
     (-> (js/CodeMirror.innerMode (.getMode (->cm-ed e)) state)
         (.-mode)))))

(defn adjust-loc
  ([loc dir]
   (adjust-loc loc dir :ch))
  ([loc dir axis]
   (when loc
     (update-in loc [axis] + dir))))

(defn get-char [ed dir]
  (let [loc (->cursor ed)]
    (if (> dir 0)
      (range ed loc (adjust-loc loc dir))
      (range ed (adjust-loc loc dir) loc))))

(defn indent-line [e l dir]
  (.indentLine (->cm-ed e) l dir))

(defn indent-lines [e from to dir]
  (let [ed (->cm-ed e)
        diff (- (:line to) (:line from))]
    (if (zero? diff)
      (.indentLine ed (:line to) dir)
      (dotimes [x (inc diff)]
        (.indentLine ed (+ (:line from) x))))))

(defn indent-selection [e dir]
  (.indentSelection (->cm-ed e) dir))

(defn line-comment [e from to opts]
  (.lineComment (->cm-ed e) (clj->js from) (clj->js to) (clj->js opts)))

(defn uncomment
  ([e from to]
   (uncomment e from to nil))
  ([e from to opts]
   (.uncomment (->cm-ed e) (clj->js from) (clj->js to) (clj->js opts))))

(defn ->generation [e]
  (.changeGeneration (->cm-ed e)))

(defn dirty? [e gen]
  (not (.isClean (->cm-ed e) gen)))

(defn get-doc [e]
  (.getDoc (->cm-ed e)))

(defn set-doc! [e doc]
  (object/merge! e {:doc doc})
  (.swapDoc (->cm-ed e) (:doc @doc)))

(defn fold-code
  ([e]
   (fold-code e (->cursor e)))
  ([e loc]
   (.foldCode (->cm-ed e) (clj->js loc))))

(defn gutter-widths [e]
  (let [gutter-div (dom/$ :div.CodeMirror-gutters (object/->content e))
        gutter-divs (dom/$$ :div.CodeMirror-gutter gutter-div)
        current-widths (reduce (fn [res gutter]
                                 (let [gutter-class (clojure.string/replace-first (dom/attr gutter "class") "CodeMirror-gutter " "")]
                                   (assoc res gutter-class (dom/width gutter)))
                                 ) {} gutter-divs)]
    current-widths))

(defn update-gutters [e class-names class-widths]
  (let [gutter-div (dom/$ :div.CodeMirror-gutters (object/->content e))]
    (operation e (fn[]
                   (set-options e {:gutters (clj->js class-names)})
                   (doseq [[k v] class-widths]
                     (if-let [gutter (dom/$ (str "div." k) gutter-div)]
                       (dom/set-css gutter {"width" (str v "px")})))))))

(defn add-gutter [e class-name width]
  (let [gutter-classes (set (conj (js->clj (option e "gutters")) class-name))
        current-widths (gutter-widths e)
        new-gutter-widths (assoc current-widths class-name width)]
    (update-gutters e gutter-classes new-gutter-widths)))

(defn remove-gutter [e class-name]
  (let [gutter-classes (remove #{class-name} (js->clj (option e "gutters")))
        current-widths (gutter-widths e)]
    (update-gutters e gutter-classes current-widths)))

;;*********************************************************
;; Object
;;*********************************************************

(load/js "core/node_modules/codemirror/lib/codemirror.js" :sync)

(object* ::editor
         :tags #{:editor :editor.inline-result :editor.keys.normal}
         :init (fn [obj info]
                 (let [ed (make info)]
                   (object/merge! obj {:ed ed
                                       :doc (:doc info)
                                       :info (dissoc info :content :doc)})
                   (wrap-object-events ed obj)
                   (->elem ed)
                   )))

;;*********************************************************
;; Behaviors
;;*********************************************************


(behavior ::read-only
          :triggers #{:init}
          :reaction (fn [obj]
                      (set-options (:ed @obj) {:readOnly "nocursor"})))

(behavior ::wrap
          :triggers #{:object.instant :lt.object/tags-removed}
          :desc "Editor: Wrap lines"
          :exclusive [::no-wrap]
          :type :user
          :reaction (fn [obj]
                      (set-options obj {:lineWrapping true})))

(behavior ::no-wrap
          :triggers #{:object.instant :lt.object/tags-removed}
          :desc "Editor: Unwrap lines"
          :exclusive [::wrap]
          :type :user
          :reaction (fn [obj]
                      (set-options obj {:lineWrapping false})))

(behavior ::line-numbers
          :triggers #{:object.instant :lt.object/tags-removed}
          :desc "Editor: Show line numbers"
          :exclusive [::hide-line-numbers]
          :type :user
          :reaction (fn [this]
                      (set-options this {:lineNumbers true})))

(behavior ::hide-line-numbers
          :triggers #{:object.instant :lt.object/tags-removed}
          :desc "Editor: Hide line numbers"
          :exclusive [::line-numbers]
          :type :user
          :reaction (fn [this]
                      (set-options this {:lineNumbers false})))

(behavior ::fold-gutter
          :triggers #{:object.instant :lt.object/tags-removed}
          :desc "Editor: Show fold gutter"
          :exclusive [::hide-fold-gutter]
          :type :user
          :reaction (fn [this]
                      (set-options this {:foldGutter true
                                         :gutters (clj->js ["CodeMirror-foldgutter"])})))

(behavior ::hide-fold-gutter
          :triggers #{:object.instant :lt.object/tags-removed}
          :desc "Editor: Hide fold gutter"
          :exclusive [::fold-gutter]
          :type :user
          :reaction (fn [this]
                      (set-options this {:foldGutter false})))

(behavior ::scroll-past-end
          :triggers #{:object.instant :lt.object/tags-removed}
          :desc "Editor: Allow scrolling past the end of the file"
          :exclusive true
          :type :user
          :reaction (fn [this]
                      (set-options this {:scrollPastEnd true})))

(behavior ::tab-settings
          :triggers #{:object.instant}
          :desc "Editor: indent settings (tab size, etc)"
          :params [{:label "Use tabs?"
                    :type :boolean}
                   {:label "Tab size in spaces"
                    :type :number}
                   {:label "Spaces per indent"
                    :type :number}]
          :type :user
          :exclusive true
          :reaction (fn [obj use-tabs? tab-size indent-unit]
                      (set-options obj {:tabSize tab-size
                                        :indentWithTabs use-tabs?
                                        :indentUnit indent-unit})))

(behavior ::set-codemirror-flags
          :triggers #{:object.instant}
          :type :user
          :desc "Editor: Set CodeMirror flags"
          :params [{:label "Flags map"
                    :ex "{:undoDepth 1000}"}]
          :reaction (fn [this flags]
                      (set-options this flags)))

(behavior ::read-only
          :triggers #{:object.instant}
          :desc "Editor: make editor read-only"
          :exclusive [::not-read-only]
          :reaction (fn [this]
                      (object/update! this [:info :name] str " (read-only)")
                      (set-options this {:readOnly true})))

(behavior ::not-read-only
          :triggers #{:object.instant}
          :desc "Editor: make editor writable"
          :exclusive [::read-only]
          :reaction (fn [this]
                      (set-options this {:readOnly false})))

(behavior ::blink-rate
          :triggers #{:object.instant}
          :desc "Editor: set cursor blink rate"
          :exclusive true
          :type :user
          :reaction (fn [this rate]
                      (if rate
                        (set-options this {:cursorBlinkRate rate})
                        (set-options this {:cursorBlinkRate 0}))))

(behavior ::active-on-focus
          :triggers #{:focus}
          :reaction (fn [obj]
                      (object/add-tags obj [:editor.active])
                      (object/raise obj :active)))

(behavior ::inactive-on-blur
          :triggers #{:blur}
          :reaction (fn [obj]
                      (object/remove-tags obj [:editor.active])
                      (object/raise obj :inactive)))

(behavior ::refresh!
          :triggers #{:refresh!}
          :reaction (fn [this]
                      (refresh this)))

(behavior ::on-tags-added
          :triggers #{:lt.object/tags-added}
          :reaction (fn [this added]
                      (doseq [a added
                              :when a]
                        (ctx-obj/in! a this))))

(behavior ::on-tags-removed
          :triggers #{:lt.object/tags-removed}
          :reaction (fn [this removed]
                      (doseq [r removed
                              :when r]
                        (ctx-obj/out! r this))))

(behavior ::context-on-active
          :triggers #{:active}
          :reaction (fn [obj]
                      ;;TODO: this is probably inefficient due to inactive
                      (ctx-obj/in! (:tags @obj) obj)
                      ))

(behavior ::context-on-inactive
          :triggers #{:inactive}
          :reaction (fn [obj]
                      (let [tags (:tags @obj)
                            cur-editor (ctx-obj/->obj :editor)]
                        ;;blur comes after the focus of a second editor
                        ;;so only go out if I was the editor that is active
                        (ctx-obj/out! tags)
                        (when (and cur-editor
                                   (not= cur-editor obj))
                          (ctx-obj/in! (:tags @cur-editor) cur-editor))
                        (object/raise obj :deactivated))))

(behavior ::refresh-on-show
          :triggers #{:show}
          :reaction (fn [obj]
                      (refresh (:ed @obj))
                      (object/raise obj :focus!)
                      ))

(behavior ::focus
          :triggers #{:focus!}
          :reaction (fn [obj]
                      (focus (:ed @obj))))

(behavior ::destroy-on-close
          :triggers #{:close.force}
          :reaction (fn [obj]
                      (object/raise obj :closed)
                      (object/destroy! obj)))

(behavior ::highlight-current-line
          :triggers #{:object.instant}
          :type :user
          :desc "Editor: Highlight the current line"
          :exclusive true
          :reaction (fn [this]
                      (set-options this {:styleActiveLine true})))

(behavior ::on-change
          :debounce 300
          :triggers #{:change}
          :type :user
          :desc "Editor: On change execute command"
          :params [{:label "command"}]
          :reaction (fn [this cmd & args]
                      (apply cmd/exec! cmd args)))

(behavior ::menu!
          :triggers #{:menu!}
          :reaction (fn [this e]
                      (let [items (sort-by :order (object/raise-reduce this :menu+ []))]
                        (-> (menu/menu items)
                            (menu/show-menu)))
                      (dom/prevent e)
                      (dom/stop-propagation e)
                      ))

(behavior ::copy-paste-menu+
          :triggers #{:menu+}
          :reaction (fn [this items]
                      (conj items
                            {:label "Copy"
                             :order 1
                             :enabled (boolean (selection? this))
                             :click (fn []
                                      (copy this))}
                            {:label "Cut"
                             :order 2
                             :enabled (boolean (selection? this))
                             :click (fn []
                                      (cut this))}
                            {:label "Paste"
                             :order 3
                             :enabled (boolean (not (empty? (platform/paste))))
                             :click (fn []
                                      (paste this))}
                            {:type "separator"
                             :order 4}
                            {:label "Select all"
                             :order 5
                             :click (fn []
                                      (select-all this))})))

(def mode-blacklist "Modes to not load on startup"
  #{"clojure" "css" "htmlembedded" "htmlmixed" "javascript" "python"})

(behavior ::init-codemirror
          :triggers #{:init}
          :reaction (fn [this]
<<<<<<< HEAD
                      (load/js "core/node_modules/codemirror/matchbracket.js" :sync)
                      (load/js "core/node_modules/codemirror/comment.js" :sync)
                      (load/js "core/node_modules/codemirror/active-line.js" :sync)
                      (load/js "core/node_modules/codemirror/overlay.js" :sync)
                      (load/js "core/node_modules/codemirror/scrollpastend.js" :sync)
                      (load/js "core/node_modules/codemirror/fold.js" :sync)
                      (load/js "core/node_modules/codemirror/sublime.js" :sync)
                      (doseq [mode (files/ls (files/lt-home "core/node_modules/codemirror/modes"))
                              :when (= (files/ext mode) "js")]
                        (load/js (str "core/node_modules/codemirror/modes/" mode) :sync))
                      (aset js/CodeMirror.keyMap.basic "Tab" expand-tab)))
=======
                      (load/js "core/node_modules/codemirror/addon/edit/matchbrackets.js" :sync)
                      (load/js "core/node_modules/codemirror/addon/comment/comment.js" :sync)
                      (load/js "core/node_modules/codemirror/addon/selection/active-line.js" :sync)
                      ;; TODO: use addon/mode/overlay.js
                      (load/js "core/node_modules/codemirror_addons/overlay.js" :sync)
                      (load/js "core/node_modules/codemirror/addon/scroll/scrollpastend.js" :sync)
                      (doseq [file (files/ls "core/node_modules/codemirror/addon/fold")
                              :when (= (files/ext file) "js")]
                        (load/js (str "core/node_modules/codemirror/addon/fold/" file) :sync))
                      (load/css "node_modules/codemirror/addon/fold/foldgutter.css")
                      (load/js "core/node_modules/codemirror/keymap/sublime.js" :sync)
                      (doseq [path (files/filter-walk #(and (= (files/ext %) "js")
                                                            (not (some (fn [m] (.startsWith % (str "core/node_modules/codemirror/mode/" m "/")))
                                                                       mode-blacklist))
                                                            ;; Remove test files
                                                            (not (.endsWith % "test.js")))
                                                      "core/node_modules/codemirror/mode")]
                        (load/js path :sync))
                      (aset js/CodeMirror.keyMap.basic "Tab" expand-tab)))

(behavior ::load-addon
          :triggers #{:object.instant-load}
          :desc "App: Load CodeMirror addon path(s)"
          :params [{:label "path(s)"
                    :example "edit/matchtags.js"}]
          :type :user
          :reaction (fn [this path]
                      (let [paths (map #(files/join (files/lt-home)
                                                    "core/node_modules/codemirror/addon" %)
                                       (if (coll? path) path [path]))]
                        (object/call-behavior-reaction :lt.objs.plugins/load-js
                                                       this
                                                       (filter #(= (files/ext %) "js") paths))
                        (object/call-behavior-reaction :lt.objs.plugins/load-css
                                                       this
                                                       (filter #(= (files/ext %) "css") paths)))))
>>>>>>> 74ec1039
<|MERGE_RESOLUTION|>--- conflicted
+++ resolved
@@ -677,36 +677,23 @@
 (behavior ::init-codemirror
           :triggers #{:init}
           :reaction (fn [this]
-<<<<<<< HEAD
-                      (load/js "core/node_modules/codemirror/matchbracket.js" :sync)
-                      (load/js "core/node_modules/codemirror/comment.js" :sync)
-                      (load/js "core/node_modules/codemirror/active-line.js" :sync)
-                      (load/js "core/node_modules/codemirror/overlay.js" :sync)
-                      (load/js "core/node_modules/codemirror/scrollpastend.js" :sync)
-                      (load/js "core/node_modules/codemirror/fold.js" :sync)
-                      (load/js "core/node_modules/codemirror/sublime.js" :sync)
-                      (doseq [mode (files/ls (files/lt-home "core/node_modules/codemirror/modes"))
-                              :when (= (files/ext mode) "js")]
-                        (load/js (str "core/node_modules/codemirror/modes/" mode) :sync))
-                      (aset js/CodeMirror.keyMap.basic "Tab" expand-tab)))
-=======
                       (load/js "core/node_modules/codemirror/addon/edit/matchbrackets.js" :sync)
                       (load/js "core/node_modules/codemirror/addon/comment/comment.js" :sync)
                       (load/js "core/node_modules/codemirror/addon/selection/active-line.js" :sync)
                       ;; TODO: use addon/mode/overlay.js
                       (load/js "core/node_modules/codemirror_addons/overlay.js" :sync)
                       (load/js "core/node_modules/codemirror/addon/scroll/scrollpastend.js" :sync)
-                      (doseq [file (files/ls "core/node_modules/codemirror/addon/fold")
+                      (doseq [file (files/ls (files/lt-home "core/node_modules/codemirror/addon/fold"))
                               :when (= (files/ext file) "js")]
                         (load/js (str "core/node_modules/codemirror/addon/fold/" file) :sync))
                       (load/css "node_modules/codemirror/addon/fold/foldgutter.css")
                       (load/js "core/node_modules/codemirror/keymap/sublime.js" :sync)
                       (doseq [path (files/filter-walk #(and (= (files/ext %) "js")
-                                                            (not (some (fn [m] (.startsWith % (str "core/node_modules/codemirror/mode/" m "/")))
+                                                            (not (some (fn [m] (.contains % (str "core/node_modules/codemirror/mode/" m "/")))
                                                                        mode-blacklist))
                                                             ;; Remove test files
                                                             (not (.endsWith % "test.js")))
-                                                      "core/node_modules/codemirror/mode")]
+                                                      (files/lt-home "core/node_modules/codemirror/mode"))]
                         (load/js path :sync))
                       (aset js/CodeMirror.keyMap.basic "Tab" expand-tab)))
 
@@ -725,5 +712,4 @@
                                                        (filter #(= (files/ext %) "js") paths))
                         (object/call-behavior-reaction :lt.objs.plugins/load-css
                                                        this
-                                                       (filter #(= (files/ext %) "css") paths)))))
->>>>>>> 74ec1039
+                                                       (filter #(= (files/ext %) "css") paths)))))