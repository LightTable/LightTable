(ns lt.objs.tabs
  (:require [lt.object :refer [object* behavior*] :as object]
            [lt.objs.editor :as editor]
            [lt.objs.canvas :as canvas]
            [lt.objs.command :as cmd]
            [lt.objs.animations :as anim]
            [lt.objs.context :as ctx]
            [lt.objs.menu :as menu]
            [lt.util.load :as load]
            [lt.util.dom :refer [$ append] :as dom]
            [lt.util.style :refer [->px]]
            [lt.util.js :refer [now]]
            [crate.core :as crate]
            [crate.binding :refer [bound map-bound subatom]])
  (:require-macros [lt.macros :refer [behavior defui]]))

(load/js "core/node_modules/lighttable/ui/dragdrop.js" :sync)

(defn ensure-visible [idx tabset]
  (when-let [cur (aget (dom/$$ ".list li" (object/->content tabset)) idx)]
    (let [left (.-offsetLeft cur)
          width (.-clientWidth cur)
          right (+ left width)
          gp (dom/parent (dom/parent cur))
          pwidth (.-clientWidth gp)
          pleft (.-scrollLeft gp)
          pright (+ pleft pwidth)
          inside (and (>= left pleft)
                      (<= right pright))]
      (when-not inside
        (if (> pleft left)
          (set! (.-scrollLeft gp) (- left 50))
          (set! (.-scrollLeft gp) (+ (- right pwidth) 50)))
        ))))

(behavior ::on-destroy-remove
          :triggers #{:destroy :closed}
          :reaction (fn [this]
                      (rem! this)
                      ))

(behavior ::active-tab-num
          :triggers #{:tab}
          :reaction (fn [this num]
                      (let [objs (@this :objs)]
                        (if (< num (count objs))
                          (active! (get objs num))
                          (active! (get objs (dec (count objs))))))
                      ))

(behavior ::prev-tab
          :triggers #{:tab.prev}
          :throttle 100
          :reaction (fn [this]
                      (let [objs (@this :objs)
                            idx (->index (:active-obj @this))]
                        (if (> idx 0)
                          (active! (get objs (dec idx)))
                          (active! (get objs (dec (count objs))))))
                      ))

(behavior ::next-tab
          :triggers #{:tab.next}
          :throttle 100
          :reaction (fn [this]
                      (let [objs (@this :objs)
                            idx (inc (->index (:active-obj @this)))]
                        (if (< idx (count objs))
                          (active! (get objs idx))
                          (active! (get objs 0))))
                      ))

(behavior ::tab-close
          :triggers #{:tab.close}
          :reaction (fn [this]
                      (try
                        (let [orig (:active-obj @this)]
                          (object/raise orig :close))
                        (catch js/Error e
                          (js/lt.objs.console.error e))
                        (catch js/global.Error e
                          (js/lt.objs.console.error e)))))

(defn ->index [obj]
  (when (and obj @obj (::tabset @obj))
    (first (first (filter #(= obj (second %)) (map-indexed vector (:objs @(::tabset @obj))))))))

(defn ->name [e]
  (or
   (-> @e :info :name)
   (@e :name)
   "unknown"))

(defn ->path [e]
  (or
   (-> @e :info :path)
   (@e :path)
   ""))

(defn active? [c e multi]
  (str c (when (= (@multi :active-obj) e)
           " active")))

(defn dirty? [c e]
  (str c (when (:dirty @e)
           " dirty")))

<<<<<<< HEAD
=======
(defui close-tab [obj]
  [:span.tab-close "x"]
  :click (fn [] (object/raise obj :close)))

>>>>>>> a3041c0d
(defui item [multi e pos]
  [:li {:class (-> " "
                   (active? e multi)
                   (dirty? e))
        :draggable "true"
        :title (->path e)
        :obj-id (object/->id e)
        :pos pos}
<<<<<<< HEAD
   (->name e)]
  :click (fn []
           (active! e))
=======
   [:span.file-name
    (->name e)]
   (close-tab e)]
  :click (fn [ev]
           (if (or (= 1 (.-button ev)) (.-metaKey ev))
             (object/raise e :close)
             (active! e)))
>>>>>>> a3041c0d
  :contextmenu (fn [ev]
                 (menu! e ev)
                 (dom/prevent ev)
                 (dom/stop-propagation ev))
  )

(defn update-tab-order [multi children]
  (let [ser (if (vector? children)
              children
              (map #(dom/attr % :pos) children))
        prev-active (:active-obj @multi)]
    (object/merge! multi {:objs (mapv (:objs @multi) ser)
                          :active-obj nil})
    (active! prev-active)
    ))

(defn move-tab [multi elem]
  (let [id (dom/attr elem :obj-id)
        idx (dom/index elem)
        obj (object/by-id (js/parseInt id))
        cnt (-> @multi :objs count)]
    (rem! obj)
    (add! obj multi)
    (if (> cnt 0)
      (update-tab-order multi (vec (concat (range idx) [cnt] (range idx cnt)))))
    (active! obj)))

(defn objs-list [multi objs]
  (let [item (crate/html
              [:ul
               (for [[idx o] (map vector (range) objs)
                     :when @o]
                 (item multi o idx))])]
    (js/sortable item (js-obj "axis" "x" "distance" 10  "scroll" false "opacity" 0.9 "connectWith" ".list"))
    (dom/on item "contextmenu" (fn [e]
                                 (object/raise multi :menu! e)
                                 (dom/prevent e)
                                 (dom/stop-propagation e)))
    (dom/on item "moved" (fn [e] (move-tab multi (.-opts e)) ))
    (dom/on item "sortupdate" (fn [e] (update-tab-order multi (.-opts e))))
    item))

(behavior ::on-destroy-objs
          :triggers #{:destroy}
          :reaction (fn [this]
                      (doseq [e (:objs @this)]
                        (object/destroy! e))
                      ))

(behavior ::repaint-tab-updated
          :triggers #{:tab.updated}
          :reaction (fn [this]
                      (object/update! this [:count] inc)))

(defui tabbed-item [active item]
  [:div.content {:style {:display (bound active #(if (= % @item)
                                                   ""
                                                   "none"))}}
   (bound item #(when % (object/->content %)))])

(defui vertical-grip [this]
  [:div.vertical-grip {:draggable "true"}]
  :dragstart (fn [e]
               (set! (.-dataTransfer.dropEffect e) "move")
               (.dataTransfer.setData e "text/plain" nil)
               (object/raise this :start-drag e)
               )
  :dragend (fn [e]
             (object/raise this :end-drag e)
             )
  :drag (fn [e]
          (set! (.-dataTransfer.dropEffect e) "move")
          (object/raise this :width! e)))

(defn ->perc [x]
  (if x
    (str x "%")
    "0"))

(defn floored [x]
  (cond
   (< x 0) 0
   (> x 100) 100
   :else x))

(defn to-perc [width x]
  (* (/ x width) 100))

(defn next-tabset [t]
  (let [ts (@multi :tabsets)]
    (second (drop-while #(not= t %) ts))
    ))

(defn prev-tabset [t]
  (let [ts (@multi :tabsets)]
    (-> (take-while #(not= t %) ts)
        (last))))

(defn previous-tabset-width [cur]
  (let [ts (@multi :tabsets)]
    (reduce + 0 (map (comp :width deref) (take-while #(not= cur %) ts)))
    ))

(defn spawn-tabset []
  (let [ts (object/create ::tabset)
        width (- 100 (reduce + (map (comp :width deref) (@multi :tabsets))))]
    (object/merge! ts {:width width})
    (add-tabset ts)
    ts))

(defn equalize-tabset-widths []
  (let [tss (:tabsets @multi)
        width (/ 100.0 (count tss))]
    (doseq [ts tss]
      (object/merge! ts {:width width}))))

(behavior ::no-anim-on-drag
          :triggers #{:start-drag}
          :reaction (fn [this]
                      (anim/off)))

(behavior ::reanim-on-drop
          :triggers #{:end-drag}
          :reaction (fn [this]
                      (anim/on)))

(behavior ::set-dragging
          :triggers #{:start-drag}
          :reaction (fn [this]
                      (dom/add-class (dom/$ :body) :dragging)
                      ))

(behavior ::unset-dragging
          :triggers #{:end-drag}
          :reaction (fn [this]
                      (dom/remove-class (dom/$ :body) :dragging)
                      ))

(behavior ::set-width-final!
          :triggers #{:end-drag}
          :reaction (fn [this e]
                      (when-let [ts (next-tabset this)]
                        (let [width (dom/width (object/->content multi))
                              left (:left @multi)
                              cx (.-clientX e)
                              new-loc (- (+ width left) cx)
                              new-perc (floored (int (- 100 (previous-tabset-width this) (to-perc width new-loc))))
                              prev-width (:width @this)
                              new-perc (if (>= new-perc (+ (:width @ts) prev-width))
                                         (+ (:width @ts) prev-width)
                                         new-perc)
                              next-width (floored
                                          (if-not ts
                                            1
                                            (+ (:width @ts) (- prev-width new-perc))))]
                          (cond
                           (= new-perc 0) (rem-tabset this)
                           (= next-width 0) (rem-tabset ts :prev)
                           :else
                           (when-not (= cx 0)
                             (if (or (< new-perc 0) )
                               (object/merge! this {:width 100})
                               (when (and (not= cx 0)
                                          ts
                                          (>= new-perc 0)
                                          (>= next-width 0))
                                 (object/merge! this {:width new-perc})
                                 (if ts
                                   (object/merge! ts {:width next-width})
                                   (spawn-tabset)
                                   )))))))))

(defn temp-width [ts w]
  (dom/css (object/->content ts) {:width (->perc w)
                                  :border-width (if (= 0 w)
                                                  0
                                                  "")}))

(behavior ::width!
          :triggers #{:width!}
          :reaction (fn [this e]
                      (let [width (dom/width (object/->content multi))
                            left (:left @multi)
                            cx (.-clientX e)
                            new-loc (- (+ width left) cx)
                            new-perc (floored (int (- 100 (previous-tabset-width this) (to-perc width new-loc))))
                            prev-width (:width @this)
                            ts (next-tabset this)
                            new-perc (if (and ts
                                              (>= new-perc (+ (:width @ts) prev-width)))
                                       (+ (:width @ts) prev-width)
                                       new-perc)
                            next-width (floored
                                        (if-not ts
                                          1
                                          (+ (:width @ts) (- prev-width new-perc))))]
                        ;(println (.-clientX e) (.-clientY e) (.-screenX e) (.-screenY e) (js->clj (js/Object.keys e)))
                        (when-not (= cx 0)
                          (if (or (< new-perc 0) )
                            (temp-width this 100)
                            (when (and (not= cx 0)
                                       ts
                                       (>= new-perc 0)
                                       (>= next-width 0))
                              (temp-width this new-perc)
                              (if ts
                                (temp-width ts next-width)
                                (spawn-tabset))))))
                      (set! start (now))
                      ))

(defn activate-tabset [ts]
  (when-not (= (ctx/->obj :tabset) ts)
    (when-let [old (ctx/->obj :tabset)]
      (dom/remove-class (object/->content old) :active))
    (ctx/in! :tabset ts)
    (dom/add-class (object/->content ts) :active)
    true))

(behavior ::tab-active
          :triggers #{:active}
          :reaction (fn [this]
                      (activate-tabset (::tabset @this))))

(behavior ::tabset-active
          :triggers #{:active}
          :reaction (fn [this]
                      (when (activate-tabset this)
                        (when-let [active (:active-obj @this)]
                          (object/raise active :focus!)))))

(behavior ::tabset-menu
          :triggers #{:menu!}
          :reaction (fn [this ev]
                      (-> (menu/menu [{:label "New tabset"
                                       :click (fn [] (cmd/exec! :tabset.new))}
                                      {:label "Close tabset"
                                       :click (fn [] (rem-tabset this))}
                                      ])
                          (menu/show-menu (.-clientX ev) (.-clientY ev)))
                      ))

(defui tabset-ui [this]
  [:div.tabset {:style {:width (bound (subatom this :width) ->perc)}}
   [:div.list
    (bound this #(objs-list this (:objs %)))]
   [:div.items
    (map-bound (partial tabbed-item (subatom this :active-obj)) this {:path [:objs]})]
   (vertical-grip this)]
  :click (fn []
           (object/raise this :active)))

(object/object* ::tabset
                :objs []
                :active-obj nil
                :count 0
                :tags #{:tabset}
                :width 100
                :init (fn [this]
                        (tabset-ui this)
                        ))

(defn ->tabsets [tabs]
  (for [k tabs]
    (object/->content k)))

(behavior ::left!
          :triggers #{:left!}
          :reaction (fn [this v]
                      (object/update! this [:left] + v)
                      (object/raise this :resize)))

(behavior ::right!
          :triggers #{:right!}
          :reaction (fn [this v]
                      (object/update! this [:right] + v)
                      (object/raise this :resize)))

(behavior ::bottom!
          :triggers #{:bottom!}
          :reaction (fn [this v]
                      (object/update! this [:bottom] + v)
                      (object/raise this :resize)))

(behavior ::tabset-bottom!
          :triggers #{:tabset-bottom!}
          :reaction (fn [this v]
                      (object/update! this [:tabset-bottom] + v)
                      (object/raise this :resize)))

(def multi-def (object* ::multi-editor2
                        :tags #{:tabs}
                        :tabsets []
                        :left 0
                        :right 0
                        :bottom 0
                        :init (fn [this]
                                (let [tabsets (crate/html [:div.tabsets {:style {:bottom (bound (subatom this :tabset-bottom) ->px)}}])]
                                  (object/merge! this {:tabsets-elem tabsets})
                                  (ctx/in! :tabs this)
                                  [:div#multi {:style {:left (bound (subatom this :left) ->px)
                                                       :right (bound (subatom this :right) ->px)
                                                       :bottom (bound (subatom this :bottom) ->px)}}
                                   tabsets]
                                  ))))

(def multi (object/create multi-def))

(def tabset (object/create ::tabset))


(defn add-tabset [ts]
  (object/update! multi [:tabsets] conj ts)
  (dom/append (:tabsets-elem @multi) (object/->content ts))
  ;(object/raise ts :active)
  )

(defn rem-tabset [ts prev?]
  (let [to-ts (if prev?
                (or (prev-tabset ts) (next-tabset ts))
                (or (next-tabset ts) (prev-tabset ts)))]
    (when to-ts
      (object/merge! to-ts {:width (floored (+ (:width @to-ts) (:width @ts)))})
      (dom/remove (object/->content ts))
      (doseq [t (:objs @ts)]
        (add! t to-ts))
      (object/update! multi [:tabsets] #(vec (remove #{ts} %)))
      (object/destroy! ts)
      (equalize-tabset-widths)
      (object/raise to-ts :active))))

(defn menu! [obj ev]
  (-> (menu/menu [{:label "Move tab to new tabset"
                   :click (fn [] (cmd/exec! :tabs.move-new-tabset obj))}
                  {:label "Close tab"
                   :click (fn [] (object/raise obj :close))}])
      (menu/show-menu (.-clientX ev) (.-clientY ev))))

(defn rem! [obj]
  (when (and obj @obj (::tabset @obj))
    (let [cur-tabset (::tabset @obj)
          idx (->index obj)
          active (:active-obj @cur-tabset)
          aidx (->index active)]
      (remove-watch obj :tabs)
      (object/merge! obj {::tabset nil})
      (object/merge! cur-tabset {:objs (vec (remove #(= obj %) (@cur-tabset :objs)))})
      (if (= obj active)
        (object/raise cur-tabset :tab idx)
        (when (not= aidx (->index active))
          (object/merge! cur-tabset {:active-obj nil})
          (active! active))
        ))))

(defn add!
  ([obj] (add! obj nil))
  ([obj ts]
   (when-let [cur-tabset (or ts (ctx/->obj :tabset))]
     (object/add-tags obj [:tabset.tab])
     (object/update! cur-tabset [:objs] conj obj)
     (object/merge! obj {::tabset cur-tabset})
     (add-watch (subatom obj [:dirty]) :tabs (fn [_ _ _ cur]
                                               (object/raise cur-tabset :tab.updated)
                                               ))
     obj)))

(defn refresh! [obj]
  (when-let [ts (::tabset @obj)]
    (object/raise ts :tab.updated)))

(defn in-tab? [obj]
  (@obj ::tabset))

(defn add-or-focus! [obj]
  (if (in-tab? obj)
    (active! obj)
    (do
      (add! obj)
      (active! obj))))

(defn active! [obj]
  (when (and obj
             (::tabset @obj))
    (object/merge! (::tabset @obj) {:active-obj obj})
    (object/raise obj :show)
    (ensure-visible (->index obj) (::tabset @obj))))

(defn num-tabs []
  (reduce (fn [res cur]
            (+ res (count (:objs @cur))))
          0
          (:tabsets @multi)))

(defn active-tab []
  (when-let [cur-tabset (ctx/->obj :tabset)]
    (:active-obj @cur-tabset)))

(append (object/->content canvas/canvas) (:content @multi))

(defn move-tab-to-tabset [obj ts]
  (rem! obj)
  (add! obj ts)
  (active! obj))

(cmd/command {:command :tabs.move-new-tabset
              :desc "Tab: Move tab to new tabset"
              :exec (fn [tab]
                      (when-let [ts (ctx/->obj :tabset)]
                        (when-let [cur (or tab (@ts :active-obj))]
                          (let [new (cmd/exec! :tabset.new)]
                            (move-tab-to-tabset cur new)))))})

(cmd/command {:command :tabs.move-next-tabset
              :desc "Tab: Move tab to next tabset"
              :exec (fn []
                      (when-let [ts (ctx/->obj :tabset)]
                        (let [cur (@ts :active-obj)
                              next (or (next-tabset ts) (prev-tabset ts))]
                          (when (and cur next (not= next ts))
                            (move-tab-to-tabset cur next)))))})

(cmd/command {:command :tabs.move-prev-tabset
              :desc "Tab: Move tab to previous tabset"
              :exec (fn []
                      (when-let [ts (ctx/->obj :tabset)]
                        (let [cur (@ts :active-obj)
                              next (or (prev-tabset ts) (next-tabset ts))]
                          (when (and cur next (not= next ts))
                            (move-tab-to-tabset cur next)))))})

(cmd/command {:command :tabs.next
              :desc "Tab: Next tab"
              :exec (fn []
                      (object/raise (ctx/->obj :tabset) :tab.next))})

(cmd/command {:command :tabs.prev
              :desc "Tab: Previous tab"
              :exec (fn []
                      (object/raise (ctx/->obj :tabset) :tab.prev))})

(cmd/command {:command :tabs.close
              :desc "Tab: Close current tab"
              :exec (fn []
                      (when (= 0 (num-tabs))
                        (cmd/exec! :window.close))
                      (when-let [ts (ctx/->obj :tabset)]
                        (when (and (:active-obj @ts)
                                   @(:active-obj @ts))
                          (object/raise ts :tab.close)))
                      )})

(cmd/command {:command :tabs.close-all
              :desc "Tabs: Close all tabs"
              :exec (fn []
                      (let [objs (object/by-tag :tabset.tab)]
                        (doseq [obj objs]
                          (object/raise obj :close))))})

(cmd/command {:command :tabs.close-others
              :desc "Tabs: Close tabs except current tab"
              :exec (fn []
                      (let [cur (active-tab)
                            objs (object/by-tag :tabset.tab)]
                        (doseq [obj objs]
                          (if-not (identical? cur obj)
                            (object/raise obj :close)))))})

(cmd/command {:command :tabs.goto
              :hidden true
              :desc "Tab: Goto tab # or :last"
              :exec (fn [x]
                      (let [ts (ctx/->obj :tabset)
                            tab-count (count (:objs @ts))
                            idx (dec tab-count)]
                        (object/raise (ctx/->obj :tabset)
                                      :tab (if (= x :last) idx x))))})

(cmd/command {:command :tabset.next
              :desc "Tabset: Next tabset"
              :exec (fn []
                      (if-let [n (next-tabset (ctx/->obj :tabset))]
                        (object/raise n :active)
                        (if-let [n (get (:tabsets @multi) 0)]
                          (object/raise n :active))))})

(cmd/command {:command :tabset.prev
              :desc "Tabset: Previous tabset"
              :exec (fn []
                      (if-let [n (prev-tabset (ctx/->obj :tabset))]
                        (object/raise n :active)
                        (if-let [n (last (:tabsets @multi))]
                          (object/raise n :active))))})

(cmd/command {:command :tabset.close
              :desc "Tabset: Remove active tabset"
              :exec (fn [ts]
                      (rem-tabset (ctx/->obj :tabset)))})

(cmd/command {:command :tabset.new
              :desc "Tabset: Add a tabset"
              :exec (fn []
                      (let [ts (spawn-tabset)]
                        (equalize-tabset-widths)
                        ts))})

(cmd/command {:command :tabs.focus-active
              :desc "Tab: focus active"
              :hidden true
              :exec (fn []
                      (when-let [active (:active-obj @(ctx/->obj :tabset))]
                        (object/raise active :focus!)))})

(behavior ::init-sortable
          :triggers #{:init}
          :reaction (fn [app]
                      (js/initSortable js/window)))

(behavior ::init
          :triggers #{:init}
          :reaction (fn [this]
                      (add-tabset tabset)
                      (object/raise tabset :active)
                      ))<|MERGE_RESOLUTION|>--- conflicted
+++ resolved
@@ -105,13 +105,10 @@
   (str c (when (:dirty @e)
            " dirty")))
 
-<<<<<<< HEAD
-=======
 (defui close-tab [obj]
   [:span.tab-close "x"]
   :click (fn [] (object/raise obj :close)))
 
->>>>>>> a3041c0d
 (defui item [multi e pos]
   [:li {:class (-> " "
                    (active? e multi)
@@ -120,11 +117,6 @@
         :title (->path e)
         :obj-id (object/->id e)
         :pos pos}
-<<<<<<< HEAD
-   (->name e)]
-  :click (fn []
-           (active! e))
-=======
    [:span.file-name
     (->name e)]
    (close-tab e)]
@@ -132,7 +124,6 @@
            (if (or (= 1 (.-button ev)) (.-metaKey ev))
              (object/raise e :close)
              (active! e)))
->>>>>>> a3041c0d
   :contextmenu (fn [ev]
                  (menu! e ev)
                  (dom/prevent ev)
