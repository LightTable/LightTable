--- conflicted
+++ resolved
@@ -128,7 +128,135 @@
         (vals)
         (seq))))
 
-<<<<<<< HEAD
+(defn outdated? [plugin]
+  (let [cached (-> @manager :version-cache (get (:name plugin)))]
+    (if cached
+      (deploy/is-newer? (:version plugin) cached))))
+
+(defn plugin-behaviors [plug]
+  (let [{:keys [behaviors dir]} plug
+        file (files/join dir behaviors)
+        file (files/real-path file)
+        behs (-> (files/open-sync file)
+                 (:content)
+                 (settings/safe-read file))
+        force? (get (::force-reload @manager) file)]
+    (when force?
+      (swap! manager update-in [::force-reload] disj file))
+    (when behs
+      (walk/prewalk (fn [x]
+                      (when (list? x)
+                        (alter-meta! x assoc ::dir dir ::force-reload force?))
+                      x)
+                    behs)
+      behs)))
+
+(defn plugin-dependency-graph [plugins]
+  (into {}
+      (for [[nme v] plugins]
+        [nme (set (map name (keys (:dependencies v))))])))
+
+(defn find-cycles [cur {:keys [seen root stack graph] :as state}]
+  (first (filter identity (for [c (remove seen cur)]
+                            (if (= c root)
+                              (conj stack c)
+                              (find-cycles (get graph c) (-> state
+                                                             (update-in [:stack] conj c)
+                                                             (update-in [:seen] conj c))))))))
+
+(defn ->cycles [graph]
+  (filterv identity
+           (for [[root deps] graph
+                 :let [stack (find-cycles deps {:seen #{} :stack [root] :graph graph :root root})]]
+             stack)))
+
+(defn cycle-desc [cycles]
+  (for [cycle cycles]
+    [:div
+     (reduce str (interpose " => " cycle))]))
+
+;;*********************************************************
+;; Plugin install/uninstall
+;;*********************************************************
+
+(defn install-failed [name]
+  (when (and (by-name name)
+             (not (:version (by-name name))))
+    (object/update! app/app [::plugins] dissoc name))
+  (notifos/done-working (str "Plugin install failed for: " name)))
+
+(defn fetch-and-install [url name cb]
+  (let [munged-name (munge-plugin-name name)
+        tmp-gz (str user-plugins-dir "/" munged-name "-tmp.tar.gz")
+        tmp-dir (str user-plugins-dir "/" munged-name "-tmp")]
+    (notifos/working (str "Downloading plugin: " name))
+    (deploy/download-file url tmp-gz (fn []
+                                       (notifos/done-working)
+                                       (notifos/working "Extracting plugin...")
+                                       (deploy/untar tmp-gz tmp-dir
+                                                     (fn []
+                                                       (let [munged-dir (first (files/full-path-ls tmp-dir))
+                                                             final-path (str user-plugins-dir "/" munged-name "/")]
+                                                         (when munged-dir
+                                                           (when (files/exists? final-path)
+                                                             (files/delete! final-path))
+                                                           (files/move! munged-dir final-path))
+                                                         (files/delete! tmp-dir)
+                                                         (files/delete! tmp-gz)
+                                                         (if munged-dir
+                                                           (do
+                                                             (notifos/done-working (str "Plugin fetched: " name))
+                                                             (object/raise manager :plugin.fetched)
+                                                             (when cb
+                                                               (cb)))
+                                                           (install-failed name)))))))))
+
+(defn install-version [plugin cb]
+  (let [name (-> plugin :info :name)
+        ver (-> plugin :version)
+        installed? (-> @app/app ::plugins (get name))]
+    (if (or (not installed?)
+            (and (:version installed?)
+                 (deploy/is-newer? (:version installed?) ver)))
+      (do
+        (object/update! app/app [::plugins] assoc name {})
+        (fetch-and-install (-> plugin :tar) name
+                           (fn []
+                             (when cb
+                               (cb true))
+                             )))
+      (do
+        (notifos/set-msg! (str name " is already installed"))
+        (when cb
+          (cb false))))))
+
+(defn transitive-install [plugin deps cb]
+  (let [cur (or (-> plugin :name) (-> plugin :info :name))
+        others (dissoc deps cur)
+        counter (atom (count others))
+        count-down (fn []
+                     (swap! counter dec)
+                     ;;then install the actual plugin
+                     (when (<= @counter 0)
+                       (install-version (deps cur) (fn [installed?]
+                                                     (when cb
+                                                       (cb installed?))))))]
+    ;;first get and install all the deps
+    ;;count them down and then install the real plugin and reload.
+    (if (seq others)
+      (doseq [[_ dep] others]
+        (install-version dep count-down))
+      (count-down))))
+
+(defn discover-deps [plugin cb]
+  (fetch/xhr [:post (str plugins-url "/install")] {:name (or (-> plugin :name) (-> plugin :info :name))
+                                                   :version (or (-> plugin :version)
+                                                                (-> plugin :info :version))}
+                                   (fn [data]
+                                     (if-not (and data (seq data))
+                                       (install-failed (or (-> plugin :name) (-> plugin :info :name)))
+                                       (transitive-install plugin (EOF-read data) cb)))))
+
 (defn install-missing [missing]
   (let [counter (atom (count missing))
         count-down (fn []
@@ -176,182 +304,6 @@
                                           (install-missing missing?))}]}))
     final))
 
-=======
->>>>>>> 6d3d8232
-(defn outdated? [plugin]
-  (let [cached (-> @manager :version-cache (get (:name plugin)))]
-    (if cached
-      (deploy/is-newer? (:version plugin) cached))))
-
-(defn plugin-behaviors [plug]
-  (let [{:keys [behaviors dir]} plug
-        file (files/join dir behaviors)
-        file (files/real-path file)
-        behs (-> (files/open-sync file)
-                 (:content)
-                 (settings/safe-read file))
-        force? (get (::force-reload @manager) file)]
-    (when force?
-      (swap! manager update-in [::force-reload] disj file))
-    (when behs
-      (walk/prewalk (fn [x]
-                      (when (list? x)
-                        (alter-meta! x assoc ::dir dir ::force-reload force?))
-                      x)
-                    behs)
-      behs)))
-
-(defn plugin-dependency-graph [plugins]
-  (into {}
-      (for [[nme v] plugins]
-        [nme (set (map name (keys (:dependencies v))))])))
-
-(defn find-cycles [cur {:keys [seen root stack graph] :as state}]
-  (first (filter identity (for [c (remove seen cur)]
-                            (if (= c root)
-                              (conj stack c)
-                              (find-cycles (get graph c) (-> state
-                                                             (update-in [:stack] conj c)
-                                                             (update-in [:seen] conj c))))))))
-
-(defn ->cycles [graph]
-  (filterv identity
-           (for [[root deps] graph
-                 :let [stack (find-cycles deps {:seen #{} :stack [root] :graph graph :root root})]]
-             stack)))
-
-(defn cycle-desc [cycles]
-  (for [cycle cycles]
-    [:div
-     (reduce str (interpose " => " cycle))]))
-
-;;*********************************************************
-;; Plugin install/uninstall
-;;*********************************************************
-
-(defn install-failed [name]
-  (when (and (by-name name)
-             (not (:version (by-name name))))
-    (object/update! app/app [::plugins] dissoc name))
-  (notifos/done-working (str "Plugin install failed for: " name)))
-
-(defn fetch-and-install [url name cb]
-  (let [munged-name (munge-plugin-name name)
-        tmp-gz (str user-plugins-dir "/" munged-name "-tmp.tar.gz")
-        tmp-dir (str user-plugins-dir "/" munged-name "-tmp")]
-    (notifos/working (str "Downloading plugin: " name))
-    (deploy/download-file url tmp-gz (fn []
-                                       (notifos/done-working)
-                                       (notifos/working "Extracting plugin...")
-                                       (deploy/untar tmp-gz tmp-dir
-                                                     (fn []
-                                                       (let [munged-dir (first (files/full-path-ls tmp-dir))
-                                                             final-path (str user-plugins-dir "/" munged-name "/")]
-                                                         (when munged-dir
-                                                           (when (files/exists? final-path)
-                                                             (files/delete! final-path))
-                                                           (files/move! munged-dir final-path))
-                                                         (files/delete! tmp-dir)
-                                                         (files/delete! tmp-gz)
-                                                         (if munged-dir
-                                                           (do
-                                                             (notifos/done-working (str "Plugin fetched: " name))
-                                                             (object/raise manager :plugin.fetched)
-                                                             (when cb
-                                                               (cb)))
-                                                           (install-failed name)))))))))
-
-(defn install-version [plugin cb]
-  (let [name (-> plugin :info :name)
-        ver (-> plugin :version)
-        installed? (-> @app/app ::plugins (get name))]
-    (if (or (not installed?)
-            (and (:version installed?)
-                 (deploy/is-newer? (:version installed?) ver)))
-      (do
-        (object/update! app/app [::plugins] assoc name {})
-        (fetch-and-install (-> plugin :tar) name
-                           (fn []
-                             (when cb
-                               (cb true))
-                             )))
-      (do
-        (notifos/set-msg! (str name " is already installed"))
-        (when cb
-          (cb false))))))
-
-(defn transitive-install [plugin deps cb]
-  (let [cur (or (-> plugin :name) (-> plugin :info :name))
-        others (dissoc deps cur)
-        counter (atom (count others))
-        count-down (fn []
-                     (swap! counter dec)
-                     ;;then install the actual plugin
-                     (when (<= @counter 0)
-                       (install-version (deps cur) (fn [installed?]
-                                                     (when cb
-                                                       (cb installed?))))))]
-    ;;first get and install all the deps
-    ;;count them down and then install the real plugin and reload.
-    (if (seq others)
-      (doseq [[_ dep] others]
-        (install-version dep count-down))
-      (count-down))))
-
-(defn discover-deps [plugin cb]
-  (fetch/xhr [:post (str plugins-url "/install")] {:name (or (-> plugin :name) (-> plugin :info :name))
-                                                   :version (or (-> plugin :version)
-                                                                (-> plugin :info :version))}
-                                   (fn [data]
-                                     (if-not (and data (seq data))
-                                       (install-failed (or (-> plugin :name) (-> plugin :info :name)))
-                                       (transitive-install plugin (EOF-read data) cb)))))
-
-(defn install-missing [missing]
-  (let [counter (atom (count missing))
-        count-down (fn []
-                     (swap! counter dec)
-                     ;;then install the actual plugin
-                     (when (<= @counter 0)
-                       (cmd/exec! :behaviors.reload)
-                       (object/raise manager :refresh!)
-                       (notifos/set-msg! "All missing dependencies installed.")
-                       ))]
-    ;;first get and install all the deps
-    ;;count them down and then install the real plugin and reload.
-    (doseq [dep missing]
-      (discover-deps dep count-down))))
-
-(defn available-plugins []
-  (let [ds (concat (files/dirs user-plugins-dir)
-                   (files/dirs plugins-dir))
-        plugins (->> ds
-                     (map plugin-info)
-                     (filterv identity))
-        final (-> (reduce (fn [final p]
-                            (if-let [cur (get final (:name p))]
-                              ;;check if it's newer
-                              (if (deploy/is-newer? (:version cur) (:version p))
-                                (assoc! final (:name p) p)
-                                final)
-                              (assoc! final (:name p) p)))
-                          (transient {})
-                          plugins)
-                  (persistent!))
-        missing? (missing-deps final)]
-    (when missing?
-      (popup/popup! {:header "Some plugin dependencies are missing."
-                     :body [:div
-                            [:span "We found that the following plugin dependencies are missing: "]
-                             (for [{:keys [name version]} missing?]
-                               [:div name " " version " "])
-                            [:span "Would you like us to install them?"]]
-                     :buttons [{:label "Cancel"}
-                               {:label "Install all"
-                                :action (fn []
-                                          (install-missing missing?))}]}))
-    final))
-
 (defn uninstall [plugin]
   (files/delete! (:dir plugin))
   (object/raise manager :refresh!))
