(ns lt.objs.menu
  (:require [lt.object :as object]
            [lt.objs.command :as cmd]
            [lt.objs.keyboard :as keyboard]
            [lt.objs.platform :as platform]
            [lt.objs.app :as app]
            [lt.util.dom :as dom]
            [clojure.string :as string])
  (:require-macros [lt.macros :refer [behavior]]))

(def gui (js/require "nw.gui"))

(defn create-menu [type]
  (let [m (.-Menu gui)]
    (if type
      (m. (js-obj "type" type))
      (m.))))

(def menu-instance (create-menu))

(defn submenu [items]
  (let [menu (create-menu nil)]
    (doseq [i items
            :when i]
      (.append menu (menu-item i)))
    menu))

(defn menu-item [opts]
  (let [mi (.-MenuItem gui)
        opts (if-not (:submenu opts)
               opts
               (assoc opts :submenu (submenu (:submenu opts))))
        opts2 (if (:click opts)
               (assoc opts :click (fn []
                                    (try
                                      (when-let [func (:click opts)]
                                        (func))
                                      (catch js/Error e
                                        (.error js/console e))
                                      (catch js/global.Error e
                                        (.error js/console e)))))
               opts)]
    (mi. (clj->js opts))))

(defn clear! [menu]
  (dotimes [i (.-items.length (or menu menu-instance))]
    (.removeAt (or menu menu-instance) 0)))

(defn menu [items]
  (clear!)
  (doseq [i items]
    (.append menu-instance (menu-item i)))
  menu-instance)

(defn zoom-adjust [zoom v]
  (cond
   (= 0 zoom) v
   (> zoom 0) (int (* v (+ 1 (* zoom 0.20))))
   (< zoom 0) (int (* v (/ -1 (+ -1 (* zoom 0.27)))))))

(defn show-menu [m x y]
  (let [[x y] (if-let [zoom (app/zoom-level)]
                [(zoom-adjust zoom x) (zoom-adjust zoom y)]
                [x y])]
    (.popup m x y)))

(dom/on (dom/$ :body) :contextmenu (fn [e]
                                     (dom/prevent e)
                                     (dom/stop-propagation e)
                                     false))

(def menubar
  (create-menu "menubar"))

(defn set-menubar [items]
  (clear! menubar)
  (doseq [i items
          :when i]
    (.append menubar (menu-item i)))
  (when-not (.-menu app/win)
    (set! (.-menu app/win) menubar)))


(defn command->menu-binding [cmd]
  (let [ks (first (keyboard/cmd->current-binding cmd))
        multi-part? (next (string/split ks " "))
        ks (string/split ks "-")]
    (when (and (seq ks) (not multi-part?))
      {:key (if (= "space" (last ks))
              " "
              (last ks))
       :modifiers (when (> (count ks) 1)
                    (string/join "-" (butlast ks)))})))

(defn cmd-item
  ([label cmd] (cmd-item label cmd {}))
  ([label cmd opts]
   (merge
    {:label label
     :click (fn [] (cmd/exec! cmd))}
    opts
    (command->menu-binding cmd opts))))


(defn main-menu []
  (set-menubar [
                (when (platform/mac?)
                  {:label "" :submenu [(cmd-item "About Light Table" :version)
                                       {:type "separator"}
                                       {:label "Hide Light Table" :key "h" :selector "hide:"}
                                       {:label "Hide Others" :key "h" :modifiers "cmd-alt" :selector "hideOtherApplications:"}
                                       {:type "separator"}
                                       (cmd-item "Quit Light Table" :quit {:key "q"})]})
                {:label "File" :submenu [(cmd-item "New file" :new-file {:key "n"})
                                         (cmd-item "Open file" :open-file {:key "o" :modifiers "cmd-shift"})
                                         {:label "Open folder" :click #(do
                                                                         (cmd/exec! :workspace.show :force)
                                                                         (cmd/exec! :workspace.add-folder))}
                                         (cmd-item "Open recent workspace" :workspace.show-recents {})
                                         (cmd-item "Save file" :save {:key "s"})
                                         (cmd-item "Save file as.." :save-as {:key "s" :modifiers "cmd-shift"})
                                         {:type "separator"}
                                         (cmd-item "New window" :window.new {:key "n" :modifiers "cmd-shift"})
                                         (cmd-item "Close window" :window.close {:key "w" :modifiers "cmd-shift"})
                                         {:type "separator"}
                                         (cmd-item "Close file" :tabs.close {:key "w"})
                                         ]}
                (if (platform/mac?)
                  {:label "Edit" :submenu [(cmd-item "Undo" :editor.undo {:selector "undo:" :key "z"})
                                           (cmd-item "Redo" :editor.redo {:selector "redo:" :key "z" :modifiers "cmd-shift"})
                                           {:type "separator"}
                                           (cmd-item "Cut" :editor.cut {:selector "cut:" :key "x"})
                                           (cmd-item "Copy" :editor.copy {:selector "copy:" :key "c"})
                                           (cmd-item "Paste" :editor.paste {:selector "paste:" :key "v"})
                                           (cmd-item "Select All" :editor.select-all {:selector "selectAll:" :key "a"})
                                           ]}
                  {:label "Edit" :submenu [(cmd-item "Undo" :editor.undo)
                                           (cmd-item "Redo" :editor.redo)
                                           {:type "separator"}
                                           (cmd-item "Cut" :editor.cut)
                                           (cmd-item "Copy" :editor.copy)
                                           (cmd-item "Paste" :editor.paste)
                                           (cmd-item "Select All" :editor.select-all)
                                           ]}
                  )
                {:label "View" :submenu [(cmd-item "Workspace" :workspace.show)
                                         (cmd-item "Connections" :show-connect)
                                         (cmd-item "Navigator" :navigate-workspace-transient)
                                         (cmd-item "Commands" :show-commandbar-transient)
                                         {:type "separator"}
                                         (cmd-item "Language docs" :docs.search.show)
                                         {:type "separator"}
                                         (cmd-item "Console" :toggle-console)]}

                {:label "Window" :submenu [(cmd-item "Minimize" :window.minimize)
                                           (cmd-item "Maximize" :window.maximize)
                                           (cmd-item "Fullscreen" :window.fullscreen)]}
                {:label "Help" :submenu [(cmd-item "Documentation" :show-docs)
<<<<<<< HEAD
                                         (cmd-item "Report an Issue" :add-report-tab)     ;; TODO: Add report an issue on GitHub menu item - TWM
=======
>>>>>>> a3041c0d
                                         (when-not (platform/mac?)
                                           (cmd-item "About Light Table" :version))]}
                ]))

(behavior ::create-menu
           :triggers #{:init}
           :reaction (fn [this]
                       (main-menu)))

(behavior ::recreate-menu
                  :debounce 20
                  :triggers #{:app.keys.load :init}
                  :reaction (fn [app]
                              (when (platform/mac?)
                                (main-menu))))

(behavior ::set-menu
                  :triggers #{:focus :init}
                  :reaction (fn [this]
                              (when (or (platform/mac?)
                                        (not (.-menu app/win)))
                                (set! (.-menu app/win) menubar))))

(behavior ::remove-menu-close
                  :triggers #{:closed :blur}
                  :reaction (fn [this]
                              (when (platform/mac?)
                                (set! (.-menu app/win) nil))))

(behavior ::menu!
                  :triggers #{:menu!}
                  :reaction (fn [this e]
                              (let [items (sort-by :order (filter identity (object/raise-reduce this :menu+ [])))]
                                (-> (menu items)
                                    (show-menu (.-clientX e) (.-clientY e))))
                              (dom/prevent e)
                              (dom/stop-propagation e)))<|MERGE_RESOLUTION|>--- conflicted
+++ resolved
@@ -156,10 +156,7 @@
                                            (cmd-item "Maximize" :window.maximize)
                                            (cmd-item "Fullscreen" :window.fullscreen)]}
                 {:label "Help" :submenu [(cmd-item "Documentation" :show-docs)
-<<<<<<< HEAD
                                          (cmd-item "Report an Issue" :add-report-tab)     ;; TODO: Add report an issue on GitHub menu item - TWM
-=======
->>>>>>> a3041c0d
                                          (when-not (platform/mac?)
                                            (cmd-item "About Light Table" :version))]}
                 ]))
